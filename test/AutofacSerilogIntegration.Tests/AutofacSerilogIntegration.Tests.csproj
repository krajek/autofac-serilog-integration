--- conflicted
+++ resolved
@@ -1,4 +1,4 @@
-﻿<Project Sdk="Microsoft.NET.Sdk">
+<Project Sdk="Microsoft.NET.Sdk">
 
   <PropertyGroup>
     <TargetFrameworks>netcoreapp3.1;net461</TargetFrameworks>
@@ -18,12 +18,7 @@
   </ItemGroup>
 
   <ItemGroup>
-<<<<<<< HEAD
-    <PackageReference Include="Microsoft.NET.Test.Sdk" Version="15.0.0" />
     <PackageReference Include="Moq" Version="4.10.1" />
-    <PackageReference Include="xunit.runner.visualstudio" Version="2.2.0" />
-    <PackageReference Include="xunit" Version="2.2.0" />
-=======
     <PackageReference Include="Microsoft.NET.Test.Sdk" Version="16.5.0" />
     <PackageReference Include="Serilog.Sinks.TestCorrelator" Version="3.2.0" />
     <PackageReference Include="Shouldly" Version="3.0.2" />
@@ -32,7 +27,6 @@
       <IncludeAssets>runtime; build; native; contentfiles; analyzers; buildtransitive</IncludeAssets>
     </PackageReference>
     <PackageReference Include="xunit" Version="2.4.1" />
->>>>>>> 53f2f136
   </ItemGroup>
 
 </Project>